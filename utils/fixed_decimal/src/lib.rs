--- conflicted
+++ resolved
@@ -59,11 +59,7 @@
 pub use decimal::DoublePrecision;
 
 pub use decimal::FixedDecimal;
-<<<<<<< HEAD
-pub use decimal::RoundingMode;
 pub use decimal::Sign;
-=======
->>>>>>> 6efed33a
 use displaydoc::Display;
 pub use signum::Signum;
 
