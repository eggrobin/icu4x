// This file is part of ICU4X. For terms of use, please see the file
// called LICENSE at the top level of the ICU4X source tree
// (online at: https://github.com/unicode-org/icu4x/blob/main/LICENSE ).

//! `fixed_decimal` is a utility crate of the [`ICU4X`] project.
//!
//! It includes [`FixedDecimal`], a core API for representing numbers in a human-readable form
//! appropriate for formatting and plural rule selection. It is optimized for operations involving
//! the individual digits of a number.
//!
//! # Examples
//!
//! ```
//! use fixed_decimal::FixedDecimal;
//!
//! let dec = FixedDecimal::from(250)
//!     .multiplied_pow10(-2)
//!     .expect("Bounds are small");
//! assert_eq!("2.50", format!("{}", dec));
//!
//! #[derive(Debug, PartialEq)]
//! struct MagnitudeAndDigit(i16, u8);
//!
//! let digits: Vec<MagnitudeAndDigit> = dec
//!     .magnitude_range()
//!     .map(|m| MagnitudeAndDigit(m, dec.digit_at(m)))
//!     .collect();
//!
//! assert_eq!(
//!     vec![
//!         MagnitudeAndDigit(-2, 0),
//!         MagnitudeAndDigit(-1, 5),
//!         MagnitudeAndDigit(0, 2)
//!     ],
//!     digits
//! );
//! ```
//!
//! [`ICU4X`]: ../icu/index.html

// https://github.com/unicode-org/icu4x/blob/main/docs/process/boilerplate.md#library-annotations
#![cfg_attr(not(any(test, feature = "std")), no_std)]
#![cfg_attr(
    not(test),
    deny(
        clippy::indexing_slicing,
        clippy::unwrap_used,
        clippy::expect_used,
        clippy::panic
    )
)]

pub mod decimal;
mod ops;
pub mod signum;
mod uint_iterator;

#[cfg(feature = "ryu")]
pub use decimal::DoublePrecision;

pub use decimal::FixedDecimal;
<<<<<<< HEAD
pub use decimal::RoundingMode;
=======
>>>>>>> 41330bbd
pub use decimal::Sign;
use displaydoc::Display;
pub use signum::Signum;

#[derive(Display, Debug, PartialEq)]
pub enum Error {
    /// The magnitude or number of digits exceeds the limit of the FixedDecimal. The highest
    /// magnitude of the most significant digit is core::i16::MAX, and the lowest magnitude of the
    /// least significant digit is core::i16::MIN.
    ///
    /// # Examples
    ///
    /// ```
    /// use fixed_decimal::Error;
    /// use fixed_decimal::FixedDecimal;
    ///
    /// let mut dec1 = FixedDecimal::from(123);
    /// assert_eq!(
    ///     Error::Limit,
    ///     dec1.multiply_pow10(core::i16::MAX).unwrap_err()
    /// );
    /// ```
    #[displaydoc("Magnitude or number of digits exceeded")]
    Limit,
    /// The input of a string that is supposed to be converted to FixedDecimal is not accepted.
    ///
    /// Any string with non-digit characters (except for one '.' and one '-' at the beginning of the string) is not accepted.
    /// Also, empty string ("") and its negation ("-") are not accepted.
    /// Strings of form "12_345_678" are not accepted, the accepted format is "12345678".
    /// Also '.' shouldn't be first or the last characters, i. e. .123 and 123. are not accepted, and instead 0.123 and
    /// 123 (or 123.0) must be used.
    #[displaydoc("Failed to parse the input string")]
    Syntax,
}

#[cfg(feature = "std")]
impl std::error::Error for Error {}<|MERGE_RESOLUTION|>--- conflicted
+++ resolved
@@ -59,10 +59,6 @@
 pub use decimal::DoublePrecision;
 
 pub use decimal::FixedDecimal;
-<<<<<<< HEAD
-pub use decimal::RoundingMode;
-=======
->>>>>>> 41330bbd
 pub use decimal::Sign;
 use displaydoc::Display;
 pub use signum::Signum;
